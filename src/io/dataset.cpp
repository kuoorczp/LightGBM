--- conflicted
+++ resolved
@@ -864,13 +864,8 @@
     // get size of header
     size_t size_of_header = sizeof(num_data_) + sizeof(num_features_) + sizeof(num_total_features_)
       + sizeof(int) * num_total_features_ + sizeof(label_idx_) + sizeof(num_groups_)
-<<<<<<< HEAD
       + 3 * sizeof(int) * num_features_ + sizeof(uint64_t) * (num_groups_ + 1) + 2 * sizeof(int) * num_groups_
       + sizeof(int32_t) * num_total_features_ + sizeof(int) * 3 + sizeof(bool) * 2;
-=======
-      + 3 * sizeof(int) * num_features_ + sizeof(uint64_t) * (num_groups_ + 1) + 2 * sizeof(int) * num_groups_ + sizeof(int8_t) * num_features_
-      + sizeof(double) * num_features_ + sizeof(int32_t) * num_total_features_ + sizeof(int) * 3 + sizeof(bool) * 2;
->>>>>>> 1c1a2765
     // size of feature names
     for (int i = 0; i < num_total_features_; ++i) {
       size_of_header += feature_names_[i].size() + sizeof(int);
